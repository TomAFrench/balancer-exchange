--- conflicted
+++ resolved
@@ -1,10 +1,4 @@
 import { appConfig } from './config-main';
-<<<<<<< HEAD
-
-export { appConfig };
-=======
-import theme from './theme/config-theme';
 import { contracts, assets } from './addresses';
 
-export { appConfig, theme, contracts, assets };
->>>>>>> caf5bfc6
+export { appConfig, contracts, assets };