import React, { useEffect, useRef } from 'react';
import styled from 'styled-components';
import AssetOptions from './AssetOptions';
import { observer } from 'mobx-react';
import { ModalType } from '../stores/SwapForm';
import { useStores } from '../contexts/storesContext';

const Container = styled.div`
    display: block;
    position: fixed;
    z-index: 5;
    left: 0;
    top: 0;
    width: 100%;
    height: 100%;
    overflow: auto; /* Enable scroll if needed */
    background-color: rgb(0, 0, 0);
    background-color: rgba(0, 0, 0, 0.4); /* Black w/ opacity */
`;

const ModalContent = styled.div`
    margin: 15% auto;
    display: flex;
    flex-direction: column;
    max-width: 554px;
    max-height: 449px;
    background-color: var(--panel-background);
    border: 1px solid var(--panel-border);
    border-radius: 4px;
    color: white;
`;

const AssetSelectorHeader = styled.div`
    display: flex;
    align-items: center;
    justify-content: space-between;
    height: 68px;
    padding: 0px 20px;
    background-color: var(--panel-header-background);
    color: var(--header-text);
    border-radius: 4px;
    border-bottom: 1px solid var(--panel-border);
`;

const HeaderContent = styled.div``;

const ExitComponent = styled.div`
    color: var(--exit-modal-color);
    transform: rotate(135deg);
    font-size: 22px;
    cursor: pointer;
`;

const InputContainer = styled.div`
    display: flex;
    align-items: center;
    height: 60px;
    padding: 0px 20px;
    justify-content: space-between;
    color: var(--body-text);
    padding-left: 21px;
    padding-right: 21px;
    border-bottom: 1px solid var(--panel-border);
    input {
        width: 75%;
        color: var(--body-text);
        font-size: 16px;
        line-height: 19px;
        background-color: var(--panel-background);
        border: none;
        box-shadow: inset 0 0 0 1px var(--panel-background),
            inset 0 0 0 100px var(--panel-background);
        :-webkit-autofill,
        :-webkit-autofill:hover,
        :-webkit-autofill:focus,
        :-webkit-autofill:active,
        :-internal-autofill-selected {
            -webkit-text-fill-color: var(--body-text);
        }
        :focus {
            outline: none;
        }
    }
`;

function useOnClickOutside(ref, handler) {
    useEffect(() => {
        const handleClick = event => {
            // Do nothing if clicking ref's element or descendent elements
            if (!ref.current || ref.current.contains(event.target)) {
                return;
            }

            handler(event);
        };

        const handleKeyUp = event => {
            if (event.key !== 'Escape') {
                return;
            }
            handler(event);
        };

        document.addEventListener('mousedown', handleClick);
        window.addEventListener('keydown', handleKeyUp, false);
        document.addEventListener('touchstart', handleClick);

        return () => {
            document.removeEventListener('mousedown', handleClick);
            window.removeEventListener('keydown', handleKeyUp, false);
            document.removeEventListener('touchstart', handleClick);
        };
    }, [ref, handler]);
}

const AssetSelector = observer(() => {
    const {
        root: { swapFormStore },
    } = useStores();

    const ref = useRef();
    const inputRef = useRef(null);
<<<<<<< HEAD

    useEffect(() => {
        if (inputRef !== null) inputRef.current.focus();
    });
=======
>>>>>>> 22ea3120

    useEffect(() => {
        if (inputRef !== null) inputRef.current.focus();
    });

    useOnClickOutside(ref, () => swapFormStore.closeModal());

    const { assetModalState } = swapFormStore;

    const onChange = async event => {
        swapFormStore.setAssetSelectFilter(event.target.value);
    };

    return (
        <Container style={{ display: assetModalState.open ? 'block' : 'none' }}>
            <ModalContent ref={ref}>
                <AssetSelectorHeader>
                    <HeaderContent>
                        Select Token to{' '}
<<<<<<< HEAD
                        {assetModalState.input === 'inputAmount'
=======
                        {assetModalState.type === ModalType.INPUT
>>>>>>> 22ea3120
                            ? `Sell for ${swapFormStore.outputToken.symbol}`
                            : `Buy with ${swapFormStore.inputToken.symbol}`}
                    </HeaderContent>
                    <ExitComponent
                        onClick={() => {
                            swapFormStore.closeModal();
                        }}
                    >
                        +
                    </ExitComponent>
                </AssetSelectorHeader>
                <InputContainer>
                    <input
                        value={assetModalState.input}
                        onChange={e => onChange(e)}
                        placeholder="Search Token Name, Symbol, or Address"
                        ref={inputRef}
                    />
                </InputContainer>
                <AssetOptions />
            </ModalContent>
        </Container>
    );
});

export default AssetSelector;<|MERGE_RESOLUTION|>--- conflicted
+++ resolved
@@ -120,13 +120,6 @@
 
     const ref = useRef();
     const inputRef = useRef(null);
-<<<<<<< HEAD
-
-    useEffect(() => {
-        if (inputRef !== null) inputRef.current.focus();
-    });
-=======
->>>>>>> 22ea3120
 
     useEffect(() => {
         if (inputRef !== null) inputRef.current.focus();
@@ -146,11 +139,7 @@
                 <AssetSelectorHeader>
                     <HeaderContent>
                         Select Token to{' '}
-<<<<<<< HEAD
                         {assetModalState.input === 'inputAmount'
-=======
-                        {assetModalState.type === ModalType.INPUT
->>>>>>> 22ea3120
                             ? `Sell for ${swapFormStore.outputToken.symbol}`
                             : `Buy with ${swapFormStore.inputToken.symbol}`}
                     </HeaderContent>
