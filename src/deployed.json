{
    "ropsten": {
        "chainId": 3,
        "bFactory": "0xeb12Ce3D5C1B34baa3e3dF03D61fCBf4A3E45104",
        "proxy": "0x4345a1065079d2D2B97BA069fd28A9E5b8D29456",
        "weth": "0xc778417E063141139Fce010982780140Aa0cD5Ab",
        "multicall": "0x835E81CB4a45b6338B43A7a66ba1C78900A76Ef3",
        "tokens": [
            {
                "symbol": "ETH",
                "address": "ether",
                "decimals": 18,
                "iconAddress": "ether",
                "precision": 4
            },
            {
                "symbol": "DAI",
                "address": "0xDc497593C97cf51aC80F1338bD20A7572B824646",
                "decimals": 18,
                "iconAddress": "0x6b175474e89094c44da98b954eedeac495271d0f",
                "precision": 2
            }
        ]
    },
    "kovan": {
        "chainId": 42,
        "bFactory": "0x8f7F78080219d4066A8036ccD30D588B416a40DB",
        "proxy": "0xD9c8ae0ecF77D0F7c1C28B4F6991A041963545d6",
        "weth": "0xd0A1E359811322d97991E03f863a0C30C2cF029C",
        "multicall": "0x2cc8688C5f75E365aaEEb4ea8D6a480405A48D2A",
        "tokens": [
            {
                "symbol": "ETH",
                "address": "ether",
                "decimals": 18,
                "iconAddress": "ether",
                "precision": 4
            },
            {
                "symbol": "DAI",
                "address": "0x1528F3FCc26d13F7079325Fb78D9442607781c8C",
                "decimals": 18,
                "iconAddress": "0x6b175474e89094c44da98b954eedeac495271d0f",
                "precision": 2
            },
            {
                "symbol": "MKR",
                "address": "0xef13C0c8abcaf5767160018d268f9697aE4f5375",
                "decimals": 18,
                "iconAddress": "0x9f8f72aa9304c8b593d555f12ef6589cc3a579a2",
                "precision": 4
            },
            {
                "symbol": "USDC",
                "address": "0x2F375e94FC336Cdec2Dc0cCB5277FE59CBf1cAe5",
                "decimals": 6,
                "iconAddress": "0xa0b86991c6218b36c1d19d4a2e9eb0ce3606eb48",
                "precision": 2
            },
            {
                "symbol": "REP",
                "address": "0x8c9e6c40d3402480ACE624730524fACC5482798c",
                "decimals": 18,
                "iconAddress": "0x1985365e9f78359a9B6AD760e32412f4a445E862",
                "precision": 4
            },
            {
                "symbol": "WBTC",
                "address": "0xe0C9275E44Ea80eF17579d33c55136b7DA269aEb",
                "decimals": 8,
                "iconAddress": "0x2260fac5e5542a773aa44fbcfedf7c193bc2c599",
                "precision": 4
            },
            {
                "symbol": "WETH",
                "address": "0xd0A1E359811322d97991E03f863a0C30C2cF029C",
                "decimals": 18,
                "iconAddress": "0xc02aaa39b223fe8d0a0e5c4f27ead9083c756cc2",
                "precision": 4
            },
            {
                "symbol": "BAT",
                "address": "0x1f1f156E0317167c11Aa412E3d1435ea29Dc3cCE",
                "decimals": 18,
                "iconAddress": "0x0d8775f648430679a709e98d2b0cb6250d2887ef",
                "precision": 2
            },
            {
                "symbol": "SNX",
                "address": "0x86436BcE20258a6DcfE48C9512d4d49A30C4d8c4",
                "decimals": 18,
                "iconAddress": "0xc011a72400e58ecd99ee497cf89e3775d4bd732f",
                "precision": 2
            },
            {
                "symbol": "ANT",
                "address": "0x37f03a12241E9FD3658ad6777d289c3fb8512Bc9",
                "decimals": 18,
                "iconAddress": "0x960b236A07cf122663c4303350609A66A7B288C0",
                "precision": 2
            },
            {
                "symbol": "ZRX",
                "address": "0xccb0F4Cf5D3F97f4a55bb5f5cA321C3ED033f244",
                "decimals": 18,
                "iconAddress": "0xe41d2489571d322189246dafa5ebde1f4699f498",
                "precision": 2
            }
        ]
    },
    "mainnet": {
        "chainId": 1,
        "bFactory": "0x9424B1412450D0f8Fc2255FAf6046b98213B76Bd",
        "proxy": "0x6317C5e82A06E1d8bf200d21F4510Ac2c038AC81",
        "weth": "0xC02aaA39b223FE8D0A0e5C4F27eAD9083C756Cc2",
        "multicall": "0xeefBa1e63905eF1D7ACbA5a8513c70307C1cE441",
        "tokens": [
            {
                "symbol": "ETH",
                "address": "ether",
                "decimals": 18,
                "iconAddress": "ether",
                "precision": 4
            },
            {
                "symbol": "DAI",
                "address": "0x6B175474E89094C44Da98b954EedeAC495271d0F",
                "decimals": 18,
                "iconAddress": "0x6b175474e89094c44da98b954eedeac495271d0f",
                "precision": 2
            },
            {
                "symbol": "MKR",
                "address": "0x9f8F72aA9304c8B593d555F12eF6589cC3A579A2",
                "decimals": 18,
                "iconAddress": "0x9f8f72aa9304c8b593d555f12ef6589cc3a579a2",
                "precision": 4
            },
            {
                "symbol": "USDC",
                "address": "0xA0b86991c6218b36c1d19D4a2e9Eb0cE3606eB48",
                "decimals": 6,
                "iconAddress": "0xa0b86991c6218b36c1d19d4a2e9eb0ce3606eb48",
                "precision": 2
            },
            {
                "symbol": "tBTC",
                "address": "0x1bBE271d15Bb64dF0bc6CD28Df9Ff322F2eBD847",
                "decimals": 18,
                "iconAddress": "0x1bBE271d15Bb64dF0bc6CD28Df9Ff322F2eBD847",
                "precision": 6
            },
            {
                "symbol": "REP",
                "address": "0x1985365e9f78359a9B6AD760e32412f4a445E862",
                "decimals": 18,
                "iconAddress": "0x1985365e9f78359a9B6AD760e32412f4a445E862",
                "precision": 4
            },
            {
                "symbol": "BTC++",
                "address": "0x0327112423F3A68efdF1fcF402F6c5CB9f7C33fd",
                "decimals": 18,
                "ticker": "BTC",
                "precision": 6,
                "iconAddress": "0x0327112423F3A68efdF1fcF402F6c5CB9f7C33fd"
            },
            {
                "symbol": "WBTC",
                "address": "0x2260FAC5E5542a773Aa44fBCfeDf7C193bc2C599",
                "decimals": 8,
                "iconAddress": "0x2260fac5e5542a773aa44fbcfedf7c193bc2c599",
                "precision": 4
            },
            {
                "symbol": "WETH",
                "address": "0xC02aaA39b223FE8D0A0e5C4F27eAD9083C756Cc2",
                "decimals": 18,
                "iconAddress": "0xc02aaa39b223fe8d0a0e5c4f27ead9083c756cc2",
                "precision": 4
            },
            {
                "symbol": "BAT",
                "address": "0x0D8775F648430679A709E98d2b0Cb6250d2887EF",
                "decimals": 18,
                "iconAddress": "0x0d8775f648430679a709e98d2b0cb6250d2887ef",
                "precision": 2
            },
            {
                "symbol": "SNX",
                "address": "0xC011a73ee8576Fb46F5E1c5751cA3B9Fe0af2a6F",
                "decimals": 18,
                "iconAddress": "0xC011a73ee8576Fb46F5E1c5751cA3B9Fe0af2a6F",
                "precision": 2
            },
            {
                "symbol": "ANT",
                "address": "0x960b236A07cf122663c4303350609A66A7B288C0",
                "decimals": 18,
                "iconAddress": "0x960b236A07cf122663c4303350609A66A7B288C0",
                "precision": 2
            },
            {
                "symbol": "ZRX",
                "address": "0xE41d2489571d322189246DaFA5ebDe1F4699F498",
                "decimals": 18,
                "iconAddress": "0xe41d2489571d322189246dafa5ebde1f4699f498",
                "precision": 2
            },
            {
                "symbol": "LINK",
                "address": "0x514910771AF9Ca656af840dff83E8264EcF986CA",
                "decimals": 18,
                "iconAddress": "0x514910771AF9Ca656af840dff83E8264EcF986CA",
                "precision": 2
            },
            {
                "symbol": "cUSDC",
                "address": "0x39AA39c021dfbaE8faC545936693aC917d5E7563",
                "decimals": 8,
                "iconAddress": "0x39AA39c021dfbaE8faC545936693aC917d5E7563",
                "precision": 2
            },
            {
                "symbol": "cDAI",
                "address": "0x5d3a536E4D6DbD6114cc1Ead35777bAB948E3643",
                "decimals": 8,
                "iconAddress": "0x5d3a536E4D6DbD6114cc1Ead35777bAB948E3643",
                "precision": 2
            },
            {
                "symbol": "imBTC",
                "address": "0x3212b29E33587A00FB1C83346f5dBFA69A458923",
                "decimals": 8,
                "iconAddress": "0x3212b29E33587A00FB1C83346f5dBFA69A458923",
                "precision": 4
            },
            {
                "symbol": "pBTC",
                "address": "0x5228a22e72ccC52d415EcFd199F99D0665E7733b",
                "decimals": 18,
                "iconAddress": "unknown",
                "precision": 2
            },
            {
                "symbol": "sBTC",
                "address": "0xfE18be6b3Bd88A2D2A7f928d00292E7a9963CfC6",
                "decimals": 18,
                "iconAddress": "unknown",
                "precision": 2
            },
            {
                "symbol": "sUSD",
                "address": "0x57Ab1ec28D129707052df4dF418D58a2D46d5f51",
                "decimals": 18,
                "iconAddress": "0x57Ab1ec28D129707052df4dF418D58a2D46d5f51",
                "precision": 2
            },
            {
                "symbol": "DZAR",
                "address": "0x9Cb2f26A23b8d89973F08c957C4d7cdf75CD341c",
                "decimals": 6,
                "iconAddress": "0x9Cb2f26A23b8d89973F08c957C4d7cdf75CD341c",
                "precision": 2
            },
            {
                "symbol": "UMA",
                "address": "0x04Fa0d235C4abf4BcF4787aF4CF447DE572eF828",
                "decimals": 18,
                "iconAddress": "0x04Fa0d235C4abf4BcF4787aF4CF447DE572eF828",
                "precision": 2
            },
            {
                "symbol": "PNK",
                "address": "0x93ED3FBe21207Ec2E8f2d3c3de6e058Cb73Bc04d",
                "decimals": 18,
                "iconAddress": "0x93ED3FBe21207Ec2E8f2d3c3de6e058Cb73Bc04d",
                "precision": 2
            },
            {
                "symbol": "AST",
                "address": "0x27054b13b1B798B345b591a4d22e6562d47eA75a",
                "decimals": 4,
                "iconAddress": "0x27054b13b1B798B345b591a4d22e6562d47eA75a",
                "precision": 2
            },
            {
                "symbol": "LRC",
                "address": "0xBBbbCA6A901c926F240b89EacB641d8Aec7AEafD",
                "decimals": 18,
                "iconAddress": "0xBBbbCA6A901c926F240b89EacB641d8Aec7AEafD",
                "precision": 2
            },
            {
                "symbol": "REN",
                "address": "0x408e41876cCCDC0F92210600ef50372656052a38",
                "decimals": 18,
                "iconAddress": "0x408e41876cCCDC0F92210600ef50372656052a38",
                "precision": 2
            },
            {
                "symbol": "RPL",
                "address": "0xB4EFd85c19999D84251304bDA99E90B92300Bd93",
                "decimals": 18,
                "iconAddress": "0xB4EFd85c19999D84251304bDA99E90B92300Bd93",
                "precision": 2
            },
            {
<<<<<<< HEAD
                "symbol": "LEND",
                "address": "0x80fB784B7eD66730e8b1DBd9820aFD29931aab03",
                "decimals": 18,
                "iconAddress": "0x80fB784B7eD66730e8b1DBd9820aFD29931aab03",
=======
                "symbol": "KNC",
                "address": "0xdd974D5C2e2928deA5F71b9825b8b646686BD200",
                "decimals": 18,
                "iconAddress": "0xdd974D5C2e2928deA5F71b9825b8b646686BD200",
>>>>>>> 1ba9f2c6
                "precision": 2
            }
        ]
    }
}<|MERGE_RESOLUTION|>--- conflicted
+++ resolved
@@ -306,17 +306,16 @@
                 "precision": 2
             },
             {
-<<<<<<< HEAD
                 "symbol": "LEND",
                 "address": "0x80fB784B7eD66730e8b1DBd9820aFD29931aab03",
                 "decimals": 18,
                 "iconAddress": "0x80fB784B7eD66730e8b1DBd9820aFD29931aab03",
-=======
+                "precision": 2
+            },
                 "symbol": "KNC",
                 "address": "0xdd974D5C2e2928deA5F71b9825b8b646686BD200",
                 "decimals": 18,
                 "iconAddress": "0xdd974D5C2e2928deA5F71b9825b8b646686BD200",
->>>>>>> 1ba9f2c6
                 "precision": 2
             }
         ]
