--- conflicted
+++ resolved
@@ -1,25 +1,4 @@
 {
-<<<<<<< HEAD
-  "ganache": {
-    "bFactory": "0xD86C8F0327494034F60e25074420BcCF560D5610",
-    "proxy": "0x4bf749ec68270027C5910220CEAB30Cc284c7BA2",
-    "tokens": [
-      {"symbol": "WETH", "address": "0xe78A0F7E598Cc8b0Bb87894B0F60dD2a88d6a8Ab"},
-      {"symbol": "MKR", "address": "0x5b1869D9A4C187F2EAa108f3062412ecf0526b24"},
-      {"symbol": "DAI", "address": "0xCfEB869F69431e42cdB54A4F4f105C19C080A601"}
-    ]
-  },
-  "kovan": {
-    "bFactory":"0x9c84391b443ea3a48788079a5f98e2ead55c9309",
-    "proxy":"0xA454fB515171C586f3322191a6aADcC3D0fA7257",
-    "tokens": [
-      {"symbol":"MKR","address":"0x8fD2D32dCde13F41BC7e6D966Edde0DfF1f92E2E"},
-      {"symbol":"DAI","address":"0xbaB6D2bf6C4cae495a958507AAf0804feCa2b000"},
-      {"symbol":"SNX","address":"0x16f23e3d18d498131bAb2D8843f5c2855448121d"},
-      {"symbol":"BAT","address":"0xf5A64B7c340F4346Bf3158D1DAd89d7872213b03"}
-    ]
-  }
-=======
     "bFactory": "0xD86C8F0327494034F60e25074420BcCF560D5610",
     "proxy": "0x4bf749ec68270027C5910220CEAB30Cc284c7BA2",
     "pools": [
@@ -82,5 +61,4 @@
             "address": "0x26b4AFb60d6C903165150C6F0AA14F8016bE4aec"
         }
     ]
->>>>>>> eee89739
 }