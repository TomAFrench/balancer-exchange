--- conflicted
+++ resolved
@@ -290,15 +290,14 @@
                 "precision": 2
             },
             {
-<<<<<<< HEAD
+                "symbol": "mUSD",
+                "address": "0xe2f2a5C287993345a840Db3B0845fbC70f5935a5",
+                "iconAddress": "0xe2f2a5C287993345a840Db3B0845fbC70f5935a5",
+                "precision": 2
+            },
                 "symbol": "USD++",
                 "address": "0x9A48BD0EC040ea4f1D3147C025cd4076A2e71e3e",
                 "iconAddress": "unknown",
-=======
-                "symbol": "mUSD",
-                "address": "0xe2f2a5C287993345a840Db3B0845fbC70f5935a5",
-                "iconAddress": "0xe2f2a5C287993345a840Db3B0845fbC70f5935a5",
->>>>>>> 5e30eceb
                 "precision": 2
             }
         ]
