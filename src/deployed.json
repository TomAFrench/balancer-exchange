{
    "kovan": {
        "chainId": 42,
        "bFactory": "0x8f7F78080219d4066A8036ccD30D588B416a40DB",
<<<<<<< HEAD
        "notification": "This project is in beta. Only put small amounts of funds at risk.",
        "proxy": "0x4149AfB519203b58d72a2A82FCDe0e20B96F53C9",
=======
        "proxy": "0xdf6F5B1f49eFf8d1C45f2AADC045cB91C33e44b8",
>>>>>>> 67030bcd
        "weth": "0xd0A1E359811322d97991E03f863a0C30C2cF029C",
        "tokens": [
            {
                "symbol": "ETH",
                "address": "ether",
                "decimals": 18,
                "iconAddress": "ether",
                "precision": 4
            },
            {
                "symbol": "DAI",
                "address": "0x1528F3FCc26d13F7079325Fb78D9442607781c8C",
                "decimals": 18,
                "iconAddress": "0x6b175474e89094c44da98b954eedeac495271d0f",
                "precision": 2
            },
            {
                "symbol": "MKR",
                "address": "0xef13C0c8abcaf5767160018d268f9697aE4f5375",
                "decimals": 18,
                "iconAddress": "0x9f8f72aa9304c8b593d555f12ef6589cc3a579a2",
                "precision": 4
            },
            {
                "symbol": "USDC",
                "address": "0x2F375e94FC336Cdec2Dc0cCB5277FE59CBf1cAe5",
                "decimals": 6,
                "iconAddress": "0xa0b86991c6218b36c1d19d4a2e9eb0ce3606eb48",
                "precision": 2
            },
            {
                "symbol": "REP",
                "address": "0x8c9e6c40d3402480ACE624730524fACC5482798c",
                "decimals": 18,
                "iconAddress": "0x1985365e9f78359a9B6AD760e32412f4a445E862",
                "precision": 4
            },
            {
                "symbol": "WBTC",
                "address": "0xe0C9275E44Ea80eF17579d33c55136b7DA269aEb",
                "decimals": 8,
                "iconAddress": "0x2260fac5e5542a773aa44fbcfedf7c193bc2c599",
                "precision": 4
            },
            {
                "symbol": "WETH",
                "address": "0xd0A1E359811322d97991E03f863a0C30C2cF029C",
                "decimals": 18,
                "iconAddress": "0xc02aaa39b223fe8d0a0e5c4f27ead9083c756cc2",
                "precision": 4
            },
            {
                "symbol": "BAT",
                "address": "0x1f1f156E0317167c11Aa412E3d1435ea29Dc3cCE",
                "decimals": 18,
                "iconAddress": "0x0d8775f648430679a709e98d2b0cb6250d2887ef",
                "precision": 2
            },
            {
                "symbol": "SNX",
                "address": "0x86436BcE20258a6DcfE48C9512d4d49A30C4d8c4",
                "decimals": 18,
                "iconAddress": "0xc011a72400e58ecd99ee497cf89e3775d4bd732f",
                "precision": 2
            },
            {
                "symbol": "ANT",
                "address": "0x37f03a12241E9FD3658ad6777d289c3fb8512Bc9",
                "decimals": 18,
                "iconAddress": "0x960b236A07cf122663c4303350609A66A7B288C0",
                "precision": 2
            },
            {
                "symbol": "ZRX",
                "address": "0xccb0F4Cf5D3F97f4a55bb5f5cA321C3ED033f244",
                "decimals": 18,
                "iconAddress": "0xe41d2489571d322189246dafa5ebde1f4699f498",
                "precision": 2
            }
        ]
    }
}<|MERGE_RESOLUTION|>--- conflicted
+++ resolved
@@ -2,12 +2,8 @@
     "kovan": {
         "chainId": 42,
         "bFactory": "0x8f7F78080219d4066A8036ccD30D588B416a40DB",
-<<<<<<< HEAD
         "notification": "This project is in beta. Only put small amounts of funds at risk.",
-        "proxy": "0x4149AfB519203b58d72a2A82FCDe0e20B96F53C9",
-=======
         "proxy": "0xdf6F5B1f49eFf8d1C45f2AADC045cB91C33e44b8",
->>>>>>> 67030bcd
         "weth": "0xd0A1E359811322d97991E03f863a0C30C2cF029C",
         "tokens": [
             {
