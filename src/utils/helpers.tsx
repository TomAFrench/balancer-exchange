--- conflicted
+++ resolved
@@ -263,21 +263,6 @@
     minDecimals: number
 ): string => {
     const split = value.split('.');
-<<<<<<< HEAD
-    const zerosToPad = split[1] ? minDecimals - split[1].length : minDecimals;
-
-    if (zerosToPad > 0) {
-        let pad = '';
-
-        // Add decimal point if no decimal portion in original number
-        if (zerosToPad === minDecimals) {
-            pad += '.';
-        }
-        for (let i = 0; i < zerosToPad; i++) {
-            pad += '0';
-        }
-        return value + pad;
-=======
     
     if (!split[1]) {
         return value + ".00";
@@ -285,7 +270,6 @@
         return value;
     } else {
         return value + "0"
->>>>>>> fc6dac93
     }
 };
 
