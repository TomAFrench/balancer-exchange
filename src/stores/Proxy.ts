import { action, observable } from 'mobx';
import { bnum, scale, fromWei } from 'utils/helpers';
import RootStore from 'stores/Root';
import { BigNumber } from 'utils/bignumber';
import * as log from 'loglevel';
import { ContractTypes } from './Provider';
import { SwapMethods } from './SwapForm';
<<<<<<< HEAD
import { ethers } from 'ethers';
=======
import CostCalculator from '../utils/CostCalculator';
import {
    calcExpectedSlippage,
    calcPrice,
    calcTotalInput,
    calcTotalOutput,
    calcTotalSpotValue,
    findBestSwaps,
    findPoolsWithTokens,
    formatSwapsExactAmountIn,
    formatSwapsExactAmountOut,
} from '../utils/sorWrapper';
>>>>>>> 22ea3120
import { EtherKey } from './Token';
import { SorMultiSwap } from './Sor';
import { calcSpotPrice, bmul, bdiv } from '../utils/balancerCalcs';

export type SwapPreview = ExactAmountInPreview | ExactAmountOutPreview;

export interface ExactAmountOutPreview {
    tokenAmountOut: BigNumber;
    totalInput: BigNumber | null;
    spotInput: BigNumber | null;
    effectivePrice: BigNumber | null;
    spotPrice: BigNumber | null;
    expectedSlippage: BigNumber | null;
    swaps: any[][];
    sorSwapsFormatted: SorMultiSwap[];
    validSwap: boolean;
    error?: string;
}

export interface ExactAmountInPreview {
    tokenAmountIn: BigNumber;
    totalOutput: BigNumber | null;
    spotOutput: BigNumber | null;
    effectivePrice: BigNumber | null;
    spotPrice: BigNumber | null;
    expectedSlippage: BigNumber | null;
    swaps: any[][];
    sorSwapsFormatted: SorMultiSwap[];
    validSwap: boolean;
    error?: string;
}

const calcPrice = (amountIn, amountOut) => {
    console.log('[calcPrice]', {
        amountIn: amountIn.toString(),
        amountOut: amountOut.toString(),
        price: amountIn.div(amountOut).toString(),
    });
    return amountIn.div(amountOut);
};

const calcExpectedSlippage = (
    spotPrice: BigNumber,
    effectivePrice: BigNumber
) => {
    const spotPercentage = spotPrice.div(effectivePrice).times(100);
    console.log('[calcExpectedSlippage]', {
        spotPrice: spotPrice.toString(),
        effectivePrice: effectivePrice.toString(),
        spotPercentage: spotPercentage.toString(),
        expectedSlippage: bnum(100)
            .minus(spotPercentage)
            .toString(),
    });

    return bnum(100).minus(spotPercentage);
};

const calcTotalSpotValue = async (
    method: SwapMethods,
    swaps: SorMultiSwap[],
    allPools: any[]
): Promise<BigNumber> => {
    let totalValue = bnum(0);

    for (let i = 0; i < swaps.length; i++) {
        let sorMultiSwap = swaps[i];

        let spotPrices = [];
        // for each swap in sequence calculate spot price. spot price of sequence is product of all spot prices.
        for (let j = 0; j < sorMultiSwap.sequence.length; j++) {
            let swap = sorMultiSwap.sequence[j];
            /*
            console.log(
                `!!!!!! Checking Swap:${i} Sequence:${j}, ${swap.pool}: ${
                    swap.tokenInParam
                }->${swap.tokenOutParam} Amount:${fromWei(swap.swapAmount)}`
            );
            */

            const spotPrice = calcSpotPrice(
                swap.balanceIn,
                swap.weightIn,
                swap.balanceOut,
                swap.weightOut,
                swap.swapFee
            );
            // console.log(`!!!!!!! swap[${i}:${j}] spotPrice: ${fromWei(spotPrice)}`);

            spotPrices.push(spotPrice);
        }

        const spotPrice = spotPrices.reduce((a, b) => bmul(a, b));

        if (method === SwapMethods.EXACT_IN) {
            const swapAmount = sorMultiSwap.sequence[0].swapAmount;
            totalValue = totalValue.plus(bdiv(bnum(swapAmount), spotPrice));
        } else if (method === SwapMethods.EXACT_OUT) {
            let swapAmount = sorMultiSwap.sequence[0].swapAmount;

            if (sorMultiSwap.sequence.length > 1)
                swapAmount = sorMultiSwap.sequence[1].swapAmount;

            totalValue = totalValue.plus(bmul(bnum(swapAmount), spotPrice));
            // console.log(`swap[${i}] spotPriceProduct: ${fromWei(spotPrice)} swapAmt: ${fromWei(swapAmount)}: tv:${fromWei(totalValue)}`);
        }
    }
    // console.log(`!!!!!!! calcTotalSpotValue: ${fromWei(totalValue)}`)

    return totalValue;
};

export const calcMinAmountOut = (
    spotValue: BigNumber,
    slippagePercent: BigNumber
): BigNumber => {
    const result = spotValue
        .minus(spotValue.times(slippagePercent.div(100)))
        .integerValue(); // TODO - fix this to be fully integer math

    console.log('[Min Out]', {
        spotValue: spotValue.toString(),
        slippagePercent: slippagePercent.toString(),
        results: spotValue
            .minus(spotValue.times(slippagePercent.div(100)))
            .toString(),
    });

    return result.gt(0) ? result : bnum(0);
};

export const calcMaxAmountIn = (
    spotValue: BigNumber,
    slippagePercent: BigNumber
): BigNumber => {
    const result = spotValue
        .plus(spotValue.times(slippagePercent.div(100)))
        .integerValue(); // TODO - fix this to be fully integer math

    console.log('[Max In]', {
        spotValue: spotValue.toString(),
        slippagePercent: slippagePercent.toString(),
        results: result.toString(),
    });
    return result;
};

export function emptyExactAmountInPreview(
    inputAmount,
    e?: string
): ExactAmountInPreview {
    return {
        tokenAmountIn: null,
        totalOutput: null,
        spotOutput: null,
        effectivePrice: null,
        spotPrice: null,
        expectedSlippage: null,
        swaps: null,
        sorSwapsFormatted: null,
        validSwap: false,
        error: !!e ? e : undefined,
    };
}

export function emptyExactAmountOutPreview(
    outputAmount,
    e?: string
): ExactAmountOutPreview {
    return {
        tokenAmountOut: null,
        totalInput: null,
        spotInput: null,
        effectivePrice: null,
        spotPrice: null,
        expectedSlippage: null,
        swaps: null,
        sorSwapsFormatted: null,
        validSwap: false,
        error: !!e ? e : undefined,
    };
}

export default class ProxyStore {
    @observable previewPending: boolean;
    rootStore: RootStore;

    constructor(rootStore) {
        this.rootStore = rootStore;
        this.previewPending = false;
    }

    isPreviewPending() {
        return this.previewPending;
    }

    @action setPreviewPending(value) {
        this.previewPending = value;
    }

    /*
        Swap Methods - Action
    */
    @action batchSwapExactIn = async (
        swaps: any[][],
        tokenIn: string,
        tokenAmountIn: BigNumber,
        decimalsIn: number,
        tokenOut: string,
        minAmountOut: BigNumber,
        decimalsOut: number
    ) => {
        const { providerStore, contractMetadataStore } = this.rootStore;
        const proxyAddress = contractMetadataStore.getProxyAddress();

        console.log(`batchSwapExactIn Swapping: ${tokenIn}->${tokenOut}`);
        console.log(`Amt In: ${tokenAmountIn.toString()}`);
        console.log(`Min Amt Out: ${fromWei(minAmountOut)}`);
        console.log(`Swap sequences:`);
        // console.log(`Decimals In: ${decimalsIn}`);
        // console.log(`Decimals Out: ${decimalsOut}`);

        swaps.forEach(swap => {
            swap.forEach(sequence => {
                console.log(
                    `${sequence.pool}: ${sequence.tokenIn}->${
                        sequence.tokenOut
                    }, Amt:${fromWei(sequence.swapAmount)} Limit:${fromWei(
                        sequence.limitReturnAmount
                    )} MaxPrice:${fromWei(sequence.maxPrice)}`
                );
            });
        });

        if (tokenIn === EtherKey) {
            tokenIn = '0xEeeeeEeeeEeEeeEeEeEeeEEEeeeeEeeeeeeeEEeE';

            await providerStore.sendTransaction(
                ContractTypes.ExchangeProxy,
                proxyAddress,
                'multihopBatchSwapExactIn',
                [
                    swaps,
                    tokenIn,
                    tokenOut,
                    scale(tokenAmountIn, decimalsIn).toString(),
                    minAmountOut.toString(),
                ],
                {
                    value: scale(tokenAmountIn, decimalsIn).toString(),
                }
            );
        } else if (tokenOut === EtherKey) {
            tokenOut = '0xEeeeeEeeeEeEeeEeEeEeeEEEeeeeEeeeeeeeEEeE';

            await providerStore.sendTransaction(
                ContractTypes.ExchangeProxy,
                proxyAddress,
                'multihopBatchSwapExactIn',
                [
                    swaps,
                    tokenIn,
                    tokenOut,
                    scale(tokenAmountIn, decimalsIn).toString(),
                    minAmountOut.toString(),
                ]
            );
        } else {
            await providerStore.sendTransaction(
                ContractTypes.ExchangeProxy,
                proxyAddress,
                'multihopBatchSwapExactIn',
                [
                    swaps,
                    tokenIn,
                    tokenOut,
                    scale(tokenAmountIn, decimalsIn).toString(),
                    minAmountOut.toString(),
                ]
            );
        }
    };

    @action batchSwapExactOut = async (
        swaps: any[][],
        tokenIn: string,
        maxAmountIn: BigNumber,
        decimalsIn: number,
        tokenOut: string,
        tokenAmountOut: BigNumber,
        decimalsOut: number
    ) => {
        const { providerStore, contractMetadataStore } = this.rootStore;
        const proxyAddress = contractMetadataStore.getProxyAddress();

        console.log(`batchSwapExactOut Swapping: ${tokenIn}->${tokenOut}`);
        console.log(`Max In: ${fromWei(maxAmountIn)}`);
        console.log(`Amt Out: ${tokenAmountOut.toString()}`);
        console.log(`Swap sequences:`);
        // console.log(`Decimals In: ${decimalsIn}`);
        // console.log(`Decimals Out: ${decimalsOut}`);

        swaps.forEach(swap => {
            swap.forEach(sequence => {
                console.log(
                    `${sequence.pool}: ${sequence.tokenIn}->${
                        sequence.tokenOut
                    }, Amt:${fromWei(sequence.swapAmount)} Limit:${fromWei(
                        sequence.limitReturnAmount
                    )} MaxPrice:${fromWei(sequence.maxPrice)}`
                );
            });
        });

        if (tokenIn === EtherKey) {
            tokenIn = '0xEeeeeEeeeEeEeeEeEeEeeEEEeeeeEeeeeeeeEEeE';

            await providerStore.sendTransaction(
                ContractTypes.ExchangeProxy,
                proxyAddress,
<<<<<<< HEAD
                'multihopBatchSwapExactOut',
                [swaps, tokenIn, tokenOut, maxAmountIn.toString()],
                {
                    value: ethers.utils.bigNumberify(maxAmountIn.toString()),
                }
=======
                'batchEthInSwapExactOut',
                [swaps, tokenOut],
                { value: maxAmountIn.toString() }
>>>>>>> 22ea3120
            );
        } else if (tokenOut === EtherKey) {
            tokenOut = '0xEeeeeEeeeEeEeeEeEeEeeEEEeeeeEeeeeeeeEEeE';

            await providerStore.sendTransaction(
                ContractTypes.ExchangeProxy,
                proxyAddress,
                'multihopBatchSwapExactOut',
                [swaps, tokenIn, tokenOut, maxAmountIn.toString()]
            );
        } else {
            await providerStore.sendTransaction(
                ContractTypes.ExchangeProxy,
                proxyAddress,
                'multihopBatchSwapExactOut',
                [swaps, tokenIn, tokenOut, maxAmountIn.toString()]
            );
        }
    };

    calcEffectivePrice(amountIn: BigNumber, amountOut: BigNumber): BigNumber {
        return amountIn.div(amountOut);
    }

    /*
        Swap Methods - Preview
    */
    previewBatchSwapExactIn = async (
        tokenIn: string,
        tokenOut: string,
        inputAmount: BigNumber,
        inputDecimals: number
    ): Promise<ExactAmountInPreview> => {
        try {
            const {
                contractMetadataStore,
                poolStore,
                sorStore,
                swapFormStore,
            } = this.rootStore;

            this.setPreviewPending(true);
<<<<<<< HEAD
=======

            if (
                tokenIn === '0xbf6a2fa04860f0b2f9e7d5a76d841ccbabaffb8f' ||
                tokenOut === '0xbf6a2fa04860f0b2f9e7d5a76d841ccbabaffb8f' ||
                tokenIn === '0xb60fde5d798236fbf1e2697b2a0645380921fccf' ||
                tokenOut === '0xb60fde5d798236fbf1e2697b2a0645380921fccf'
            )
                throw Error('Unsupported Token');

            const { contractMetadataStore, providerStore } = this.rootStore;
>>>>>>> 22ea3120

            if (poolStore.onChainPools.pools.length === 0) {
                swapFormStore.setSwapObjection('Waiting For Pools To Load');

                swapFormStore.showLoader = true;
                await poolStore.onChainPoolsPromise;
            }

            const tokenAmountIn = scale(bnum(inputAmount), inputDecimals);

            // Use WETH address for Ether
            const tokenInToFind =
                tokenIn === EtherKey
                    ? contractMetadataStore.getWethAddress()
                    : tokenIn;
            const tokenOutToFind =
                tokenOut === EtherKey
                    ? contractMetadataStore.getWethAddress()
                    : tokenOut;

<<<<<<< HEAD
            console.log(
                `[SOR] findBestSwapsMultiEps: ${tokenInToFind} ${tokenOutToFind} ${
                    SwapMethods.EXACT_IN
                } ${fromWei(tokenAmountIn)}`
=======
            const poolData = await findPoolsWithTokens(
                tokenInToFind,
                tokenOutToFind,
                providerStore.providerStatus.library,
                contractMetadataStore.getMultiAddress()
>>>>>>> 22ea3120
            );

            const [totalOutput, sorSwaps] = await sorStore.findBestSwapsMulti(
                SwapMethods.EXACT_IN,
                tokenAmountIn,
<<<<<<< HEAD
                sorStore.noPools,
                sorStore.costOutputToken
=======
                3,
                costOutputToken
>>>>>>> 22ea3120
            );

            const sorSwapsFormatted = await sorStore.formatSorSwaps(sorSwaps);

            if (sorSwapsFormatted.length === 0) {
                this.setPreviewPending(false);
                return emptyExactAmountInPreview(
                    inputAmount,
                    'Insufficient liquidity on Balancer'
                );
            }

            let spotOutput = await calcTotalSpotValue(
                SwapMethods.EXACT_IN,
                sorSwapsFormatted,
                poolStore.onChainPools.pools
            );

            const spotPrice = calcPrice(tokenAmountIn, spotOutput);

            console.log('[Spot Price Calc]', {
                tokenAmountIn: tokenAmountIn.toString(),
                spotOutput: spotOutput.toString(),
            });

            const effectivePrice = this.calcEffectivePrice(
                tokenAmountIn,
                totalOutput
            );

            const expectedSlippage = calcExpectedSlippage(
                spotPrice,
                effectivePrice
            );

            this.setPreviewPending(false);

            return {
                tokenAmountIn,
                totalOutput,
                spotOutput,
                effectivePrice,
                spotPrice,
                expectedSlippage,
                swaps: sorSwaps,
                sorSwapsFormatted: sorSwapsFormatted,
                validSwap: true,
            };
        } catch (e) {
            log.error('[Error] previewSwapExactAmountIn', e);
            this.setPreviewPending(false);
            return emptyExactAmountInPreview(inputAmount, e.message);
        }
    };

    previewBatchSwapExactOut = async (
        tokenIn: string,
        tokenOut: string,
        outputAmount: BigNumber,
        outputDecimals: number
    ): Promise<ExactAmountOutPreview> => {
        try {
            this.setPreviewPending(true);
<<<<<<< HEAD
            const {
                contractMetadataStore,
                poolStore,
                sorStore,
                swapFormStore,
            } = this.rootStore;

            if (poolStore.onChainPools.pools.length === 0) {
                swapFormStore.setSwapObjection('Waiting For Pools To Load');

                swapFormStore.showLoader = true;
                await poolStore.onChainPoolsPromise;
            }
=======

            if (
                tokenIn === '0xbf6a2fa04860f0b2f9e7d5a76d841ccbabaffb8f' ||
                tokenOut === '0xbf6a2fa04860f0b2f9e7d5a76d841ccbabaffb8f' ||
                tokenIn === '0xb60fde5d798236fbf1e2697b2a0645380921fccf' ||
                tokenOut === '0xb60fde5d798236fbf1e2697b2a0645380921fccf'
            )
                throw Error('Unsupported Token');

            const { contractMetadataStore, providerStore } = this.rootStore;
>>>>>>> 22ea3120

            const tokenAmountOut = scale(bnum(outputAmount), outputDecimals);

            // Use WETH address for Ether
            const tokenInToFind =
                tokenIn === EtherKey
                    ? contractMetadataStore.getWethAddress()
                    : tokenIn;
            const tokenOutToFind =
                tokenOut === EtherKey
                    ? contractMetadataStore.getWethAddress()
                    : tokenOut;

<<<<<<< HEAD
            console.log(
                `[SOR] findBestSwapsMultiEps: ${tokenInToFind} ${tokenOutToFind} ${
                    SwapMethods.EXACT_OUT
                } ${fromWei(tokenAmountOut)}`
=======
            const poolData = await findPoolsWithTokens(
                tokenInToFind,
                tokenOutToFind,
                providerStore.providerStatus.library,
                contractMetadataStore.getMultiAddress()
>>>>>>> 22ea3120
            );

            // sorSwaps is the unchanged info from SOR that can be directly passed to proxy transaction
            const [totalInput, sorSwaps] = await sorStore.findBestSwapsMulti(
                SwapMethods.EXACT_OUT,
                tokenAmountOut,
                sorStore.noPools,
                sorStore.costInputToken
            );

            const sorSwapsFormatted = await sorStore.formatSorSwaps(sorSwaps);

            if (sorSwapsFormatted.length === 0) {
                this.setPreviewPending(false);
                return emptyExactAmountOutPreview(
                    outputAmount,
                    'Insufficient liquidity on Balancer'
                );
            }

            const spotInput = await calcTotalSpotValue(
                SwapMethods.EXACT_OUT,
                sorSwapsFormatted,
                poolStore.onChainPools.pools
            );

            console.log('[Spot Price Calc]', {
                tokenAmountOut: tokenAmountOut.toString(),
                totalInputSpot: spotInput.toString(),
            });
            const spotPrice = calcPrice(tokenAmountOut, spotInput);

            const effectivePrice = this.calcEffectivePrice(
                tokenAmountOut,
                totalInput
            );

            console.log('[Eff Price Calc]', {
                tokenAmountOut: tokenAmountOut.toString(),
                totalInput: totalInput.toString(),
                effectivePrice: effectivePrice.toString(),
            });

            const expectedSlippage = calcExpectedSlippage(
                effectivePrice,
                spotPrice
            );

            if (totalInput.isNaN()) {
                throw new Error('NaN total calculated input');
            }

            this.setPreviewPending(false);
            return {
                tokenAmountOut,
                totalInput,
                spotInput,
                effectivePrice,
                spotPrice,
                expectedSlippage,
                swaps: sorSwaps,
                sorSwapsFormatted: sorSwapsFormatted,
                validSwap: true,
            };
        } catch (e) {
            log.error('[Error] previewSwapExactAmountOut', e);
            this.setPreviewPending(false);
            return emptyExactAmountOutPreview(outputAmount, e.message);
        }
    };
}<|MERGE_RESOLUTION|>--- conflicted
+++ resolved
@@ -5,22 +5,7 @@
 import * as log from 'loglevel';
 import { ContractTypes } from './Provider';
 import { SwapMethods } from './SwapForm';
-<<<<<<< HEAD
 import { ethers } from 'ethers';
-=======
-import CostCalculator from '../utils/CostCalculator';
-import {
-    calcExpectedSlippage,
-    calcPrice,
-    calcTotalInput,
-    calcTotalOutput,
-    calcTotalSpotValue,
-    findBestSwaps,
-    findPoolsWithTokens,
-    formatSwapsExactAmountIn,
-    formatSwapsExactAmountOut,
-} from '../utils/sorWrapper';
->>>>>>> 22ea3120
 import { EtherKey } from './Token';
 import { SorMultiSwap } from './Sor';
 import { calcSpotPrice, bmul, bdiv } from '../utils/balancerCalcs';
@@ -341,17 +326,11 @@
             await providerStore.sendTransaction(
                 ContractTypes.ExchangeProxy,
                 proxyAddress,
-<<<<<<< HEAD
                 'multihopBatchSwapExactOut',
                 [swaps, tokenIn, tokenOut, maxAmountIn.toString()],
                 {
                     value: ethers.utils.bigNumberify(maxAmountIn.toString()),
                 }
-=======
-                'batchEthInSwapExactOut',
-                [swaps, tokenOut],
-                { value: maxAmountIn.toString() }
->>>>>>> 22ea3120
             );
         } else if (tokenOut === EtherKey) {
             tokenOut = '0xEeeeeEeeeEeEeeEeEeEeeEEEeeeeEeeeeeeeEEeE';
@@ -394,19 +373,6 @@
             } = this.rootStore;
 
             this.setPreviewPending(true);
-<<<<<<< HEAD
-=======
-
-            if (
-                tokenIn === '0xbf6a2fa04860f0b2f9e7d5a76d841ccbabaffb8f' ||
-                tokenOut === '0xbf6a2fa04860f0b2f9e7d5a76d841ccbabaffb8f' ||
-                tokenIn === '0xb60fde5d798236fbf1e2697b2a0645380921fccf' ||
-                tokenOut === '0xb60fde5d798236fbf1e2697b2a0645380921fccf'
-            )
-                throw Error('Unsupported Token');
-
-            const { contractMetadataStore, providerStore } = this.rootStore;
->>>>>>> 22ea3120
 
             if (poolStore.onChainPools.pools.length === 0) {
                 swapFormStore.setSwapObjection('Waiting For Pools To Load');
@@ -427,30 +393,17 @@
                     ? contractMetadataStore.getWethAddress()
                     : tokenOut;
 
-<<<<<<< HEAD
             console.log(
                 `[SOR] findBestSwapsMultiEps: ${tokenInToFind} ${tokenOutToFind} ${
                     SwapMethods.EXACT_IN
                 } ${fromWei(tokenAmountIn)}`
-=======
-            const poolData = await findPoolsWithTokens(
-                tokenInToFind,
-                tokenOutToFind,
-                providerStore.providerStatus.library,
-                contractMetadataStore.getMultiAddress()
->>>>>>> 22ea3120
             );
 
             const [totalOutput, sorSwaps] = await sorStore.findBestSwapsMulti(
                 SwapMethods.EXACT_IN,
                 tokenAmountIn,
-<<<<<<< HEAD
                 sorStore.noPools,
                 sorStore.costOutputToken
-=======
-                3,
-                costOutputToken
->>>>>>> 22ea3120
             );
 
             const sorSwapsFormatted = await sorStore.formatSorSwaps(sorSwaps);
@@ -514,7 +467,6 @@
     ): Promise<ExactAmountOutPreview> => {
         try {
             this.setPreviewPending(true);
-<<<<<<< HEAD
             const {
                 contractMetadataStore,
                 poolStore,
@@ -528,18 +480,6 @@
                 swapFormStore.showLoader = true;
                 await poolStore.onChainPoolsPromise;
             }
-=======
-
-            if (
-                tokenIn === '0xbf6a2fa04860f0b2f9e7d5a76d841ccbabaffb8f' ||
-                tokenOut === '0xbf6a2fa04860f0b2f9e7d5a76d841ccbabaffb8f' ||
-                tokenIn === '0xb60fde5d798236fbf1e2697b2a0645380921fccf' ||
-                tokenOut === '0xb60fde5d798236fbf1e2697b2a0645380921fccf'
-            )
-                throw Error('Unsupported Token');
-
-            const { contractMetadataStore, providerStore } = this.rootStore;
->>>>>>> 22ea3120
 
             const tokenAmountOut = scale(bnum(outputAmount), outputDecimals);
 
@@ -553,18 +493,10 @@
                     ? contractMetadataStore.getWethAddress()
                     : tokenOut;
 
-<<<<<<< HEAD
             console.log(
                 `[SOR] findBestSwapsMultiEps: ${tokenInToFind} ${tokenOutToFind} ${
                     SwapMethods.EXACT_OUT
                 } ${fromWei(tokenAmountOut)}`
-=======
-            const poolData = await findPoolsWithTokens(
-                tokenInToFind,
-                tokenOutToFind,
-                providerStore.providerStatus.library,
-                contractMetadataStore.getMultiAddress()
->>>>>>> 22ea3120
             );
 
             // sorSwaps is the unchanged info from SOR that can be directly passed to proxy transaction
