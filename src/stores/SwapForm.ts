import { action, observable } from 'mobx';
import RootStore from 'stores/Root';
import { ValidationRules } from 'react-form-validator-core';
import {
    ExactAmountInPreview,
    ExactAmountOutPreview,
    SwapPreview,
} from './Proxy';
import { SorMultiSwap } from './Sor';
import { BigNumber } from 'utils/bignumber';
import {
    bnum,
    scale,
    str,
    isEmpty,
    formatBalanceTruncated,
} from '../utils/helpers';
import { TokenMetadata, EtherKey } from './Token';

export enum SwapMethods {
    EXACT_IN = 'swapExactIn',
    EXACT_OUT = 'swapExactOut',
}

export enum SwapObjection {
    NONE = 'NONE',
    INSUFFICIENT_BALANCE = 'Insufficient Balance',
}

export enum InputValidationStatus {
    VALID = 'Valid',
    EMPTY = 'Empty',
    ZERO = 'Zero',
    NOT_FLOAT = 'Not Float',
    NEGATIVE = 'Negative',
    MAX_DIGITS_EXCEEDED = 'Maximum Digits Exceeded',
}

export enum ModalType {
    INPUT = 'Input',
    OUTPUT = 'Output',
}

export interface ChartData {
    validSwap: boolean;
    swaps: ChartSwap[];
    inputPriceValue: BigNumber;
    outputPriceValue: BigNumber;
    noPools?: number;
}

export interface ChartSwap {
    isOthers: boolean;
    firstPoolAddress?: string;
    secondPoolAddress?: string;
    percentage: number;
    noPools?: number;
}

export default class SwapFormStore {
    @observable inputs = {
        inputAmount: '',
        outputAmount: '',
        extraSlippageAllowance: '1.0',
        extraSlippageAllowanceErrorStatus: InputValidationStatus.VALID,
        swapMethod: SwapMethods.EXACT_IN,
        outputLimit: '0',
        inputLimit: '0',
        limitPrice: '0',
        swaps: [],
    };
    @observable inputToken: TokenMetadata;
    @observable outputToken: TokenMetadata;
    // These are for outputs TO the user
    @observable outputs = {
        expectedSlippage: '0',
        validSwap: false,
        activeErrorMessage: '',
        swapObjection: '',
    };
    @observable preview: SwapPreview;
    @observable tradeCompositionData: ChartData;
    @observable tradeCompositionOpen: boolean;
    @observable exchangeRateInput: boolean = true;
    @observable slippageSelectorOpen: boolean;
    @observable assetModalState = {
        open: false,
        type: ModalType.INPUT,
        input: '',
    };
    @observable slippageCell: number = 3;
    @observable showLoader: boolean = false;
    account: string = '';
    rootStore: RootStore;

    constructor(rootStore) {
        this.rootStore = rootStore;
        this.resetTradeComposition();
        this.inputToken = {
            address: '',
            symbol: '',
            decimals: 18,
            iconAddress: 'unknown',
            precision: 4,
            balanceFormatted: '0.00',
            balanceBn: bnum(0),
            allowance: undefined,
        };

        this.outputToken = {
            address: '',
            symbol: '',
            decimals: 18,
            iconAddress: 'unknown',
            precision: 4,
            balanceFormatted: '0.00',
            balanceBn: bnum(0),
            allowance: undefined,
        };
    }

    @action setDefaultTokenAddresses(account) {
        this.loadDefaultInputToken(account);
        this.loadDefaultOutputToken(account);
    }

    @action loadDefaultInputToken(account) {
        const localInputTokenAddr = localStorage.getItem('inputToken');

        if (localInputTokenAddr && account)
            this.setSelectedInputTokenMetaData(localInputTokenAddr, account);
        else this.setSelectedInputTokenMetaData('ether', account);
    }

    @action loadDefaultOutputToken(account) {
        const localOutputTokenAddr = localStorage.getItem('outputToken');

        if (localOutputTokenAddr && account)
            this.setSelectedOutputTokenMetaData(localOutputTokenAddr, account);
        else {
            const { contractMetadataStore } = this.rootStore;
            const daiAddr = contractMetadataStore.getDaiAddress();
            this.setSelectedOutputTokenMetaData(daiAddr, account);
        }
    }

    @action updateInputsFromObject(output) {
        this.inputs = {
            ...this.inputs,
            ...output,
        };
    }

    @action setOutputFromPreview(
        method: SwapMethods,
        preview: ExactAmountInPreview | ExactAmountOutPreview,
        decimals: number
    ) {
        if (method === SwapMethods.EXACT_IN) {
            preview = preview as ExactAmountInPreview;
            this.inputs.outputAmount = scale(
                preview.totalOutput,
                -decimals
            ).toString();
        } else if (method === SwapMethods.EXACT_OUT) {
            preview = preview as ExactAmountOutPreview;
            this.inputs.inputAmount = scale(
                preview.totalInput,
                -decimals
            ).toString();
        } else {
            throw new Error('Invalid swap method specified');
        }

        this.preview = preview;

        this.outputs = {
            ...this.outputs,
            expectedSlippage: str(preview.expectedSlippage),
            validSwap: true,
        };
    }

    @action switchSwapMethod() {
        const { swapMethod } = this.inputs;
        if (swapMethod === SwapMethods.EXACT_IN) {
            this.inputs.swapMethod = SwapMethods.EXACT_OUT;
        } else {
            this.inputs.swapMethod = SwapMethods.EXACT_IN;
        }
    }

    @action setSwapObjection(message: string) {
        this.outputs.swapObjection = message;
    }

    @action setErrorMessage(message: string) {
        this.outputs.activeErrorMessage = message;
    }

    isValidStatus(value: InputValidationStatus) {
        return value === InputValidationStatus.VALID;
    }

    @action setSlippageCell(value: number) {
        this.slippageCell = value;
    }

    getSlippageSelectorErrorStatus(): InputValidationStatus {
        return this.inputs.extraSlippageAllowanceErrorStatus;
    }

    async refreshExactAmountInPreview() {
        const { proxyStore, providerStore } = this.rootStore;
        const account = providerStore.providerStatus.account;
        const { inputAmount } = this.inputs;

        const preview = await proxyStore.previewBatchSwapExactIn(
            this.inputToken.address,
            this.outputToken.address,
            bnum(inputAmount),
            this.inputToken.decimals
        );
        if (inputAmount !== this.inputs.inputAmount) {
            return;
        }

        this.setSwapObjection(SwapObjection.NONE);

        if (preview.error) {
            this.setErrorMessage(preview.error);
        }

        if (preview.validSwap) {
            this.setOutputFromPreview(
                SwapMethods.EXACT_IN,
                preview,
                this.outputToken.decimals
            );
            this.clearErrorMessage();

            if (account) {
                const userBalance = scale(
                    this.inputToken.balanceBn,
                    -this.inputToken.decimals
                );

                if (userBalance) {
                    this.setSwapObjection(
                        this.findSwapObjection(
                            bnum(inputAmount),
                            account,
                            userBalance
                        )
                    );
                }
            }
            this.setTradeCompositionEAI(preview);
        } else {
            this.setValidSwap(false);
            this.resetTradeComposition();
        }
    }

    async refreshExactAmountOutPreview() {
        const { proxyStore, providerStore } = this.rootStore;
        const account = providerStore.providerStatus.account;
        const { outputAmount } = this.inputs;

        const preview = await proxyStore.previewBatchSwapExactOut(
            this.inputToken.address,
            this.outputToken.address,
            bnum(outputAmount),
            this.outputToken.decimals
        );
        if (outputAmount !== this.inputs.outputAmount) {
            return;
        }

        if (preview.error) {
            this.setErrorMessage(preview.error);
        }

        if (preview.validSwap) {
            this.setOutputFromPreview(
                SwapMethods.EXACT_OUT,
                preview,
                this.inputToken.decimals
            );
            this.clearErrorMessage();

            if (account) {
                const userBalance = scale(
                    this.inputToken.balanceBn,
                    -this.inputToken.decimals
                );

                const normalizedInput = scale(
                    bnum(preview.totalInput),
                    -this.inputToken.decimals
                );

                if (userBalance) {
                    this.setSwapObjection(
                        this.findSwapObjection(
                            normalizedInput,
                            account,
                            userBalance
                        )
                    );
                }
            }

            this.setTradeCompositionEAO(preview);
        } else {
            this.setValidSwap(false);
            this.resetTradeComposition();
        }
    }

    refreshInvalidInputAmount(value, inputStatus) {
        console.log('[Invalid Input]', inputStatus, value);
        if (value === this.inputs.inputAmount) {
            // Clear error messages on updating to empty input
            if (inputStatus === InputValidationStatus.EMPTY) {
                this.updateInputsFromObject({
                    outputAmount: '',
                });
                this.clearErrorMessage();
                this.resetTradeComposition();
            } else {
                this.updateInputsFromObject({
                    outputAmount: '',
                });
                this.setErrorMessage(inputStatus);
                this.resetTradeComposition();
            }
        }
    }

    refreshInvalidOutputAmount(value, inputStatus) {
        console.log('[Invalid Input]', inputStatus, value);
        if (value === this.inputs.outputAmount) {
            // Don't show error message on empty value
            if (inputStatus === InputValidationStatus.EMPTY) {
                this.setInputAmount('');

                this.clearErrorMessage();
                this.resetTradeComposition();
            } else {
                //Show error message on other invalid input status
                this.setInputAmount('');
                this.setErrorMessage(inputStatus);
                this.resetTradeComposition();
            }
        }
    }

    @action setExtraSlippageAllowance(value: string) {
        this.inputs.extraSlippageAllowance = value;
    }

    @action setSlippageSelectorErrorStatus(value: InputValidationStatus) {
        this.inputs.extraSlippageAllowanceErrorStatus = value;
    }

    @action clearErrorMessage() {
        this.outputs.activeErrorMessage = '';
    }

    @action setValidSwap(valid: boolean) {
        this.outputs.validSwap = valid;
    }

    @action setOutputAmount(value: string) {
        this.inputs.outputAmount = value;
    }

    @action setInputAmount(value: string) {
        this.inputs.inputAmount = value;
    }

    @action setTradeCompositionOpen(value) {
        this.tradeCompositionOpen = value;
    }

    @action setExchangeRateInput(value) {
        this.exchangeRateInput = value;
    }

    @action setSlippageSelectorOpen(value) {
        this.slippageSelectorOpen = value;
    }

    @action openModal(type: ModalType) {
        this.assetModalState = {
            open: true,
            type,
            input: '',
        };
    }

    @action closeModal() {
        this.assetModalState.open = false;
    }

    getActiveInputValue(): string {
        const { swapMethod, inputAmount, outputAmount } = this.inputs;
        let inputValue;
        if (swapMethod === SwapMethods.EXACT_IN) {
            inputValue = inputAmount;
        } else {
            inputValue = outputAmount;
        }
        return inputValue;
    }

<<<<<<< HEAD
    @action async switchInputOutputValues() {
        this.showLoader = true;
=======
    @action switchInputOutputValues() {
        [this.inputToken, this.outputToken] = [
            this.outputToken,
            this.inputToken,
        ];
        [this.inputs.inputAmount, this.inputs.outputAmount] = [
            this.inputs.outputAmount,
            this.inputs.inputAmount,
        ];
>>>>>>> 22ea3120
        this.switchSwapMethod();

        const oldOutputToken = this.outputToken;
        const oldInputToken = this.inputToken;
        this.inputToken = oldOutputToken;
        this.outputToken = oldInputToken;

        [this.inputs.inputAmount, this.inputs.outputAmount] = [
            this.inputs.outputAmount,
            this.inputs.inputAmount,
        ];

        if (this.exchangeRateInput) {
            this.setExchangeRateInput(false);
        } else {
            this.setExchangeRateInput(true);
        }
    }

    @action clearInputs() {
        this.setInputAmount('');
        this.setOutputAmount('');
        this.clearErrorMessage();
    }

    @action setAssetSelectFilter(value: string) {
        this.assetModalState.input = value;
    }

    /* Assume swaps are in order of biggest to smallest value */
    @action setTradeCompositionEAI(preview: ExactAmountInPreview) {
        const {
            tokenAmountIn,
            sorSwapsFormatted,
            totalOutput,
            effectivePrice,
            validSwap,
        } = preview;
        this.setTradeComposition(
            SwapMethods.EXACT_IN,
            sorSwapsFormatted,
            tokenAmountIn,
            totalOutput,
            effectivePrice,
            validSwap
        );
    }

    /* Assume swaps are in order of biggest to smallest value */
    @action setTradeCompositionEAO(preview: ExactAmountOutPreview) {
        const {
            tokenAmountOut,
            sorSwapsFormatted,
            totalInput,
            effectivePrice,
            validSwap,
        } = preview;
        this.setTradeComposition(
            SwapMethods.EXACT_OUT,
            sorSwapsFormatted,
            tokenAmountOut,
            totalInput,
            effectivePrice,
            validSwap
        );
    }

    @action private setTradeComposition(
        method: SwapMethods,
        swaps: SorMultiSwap[],
        inputValue: BigNumber,
        totalValue: BigNumber,
        effectivePrice: BigNumber,
        validSwap: boolean
    ) {
        let result: ChartData = {
            validSwap: true,
            inputPriceValue: bnum(0),
            outputPriceValue: bnum(0),
            swaps: [],
            noPools: 0,
        };

        if (!validSwap) {
            result.validSwap = false;
            this.tradeCompositionData = result;
        }

        const others: ChartSwap = {
            isOthers: true,
            percentage: 0,
        };

        const tempChartSwaps: ChartSwap[] = [];
        // Convert all Swaps to ChartSwaps
        swaps.forEach(sorMultiSwap => {
            if (sorMultiSwap.sequence.length === 1) {
                const swap = sorMultiSwap.sequence[0];

                tempChartSwaps.push({
                    isOthers: false,
                    firstPoolAddress: swap.pool,
                    secondPoolAddress: null,
                    percentage: bnum(swap.swapAmount)
                        .div(inputValue)
                        .times(100)
                        .dp(2, BigNumber.ROUND_HALF_EVEN)
                        .toNumber(),
                    noPools: 1,
                });
            } else if (sorMultiSwap.sequence.length > 1) {
                const swapFirst = sorMultiSwap.sequence[0];
                const swapSecond = sorMultiSwap.sequence[1];

                const swapValue =
                    method === SwapMethods.EXACT_IN
                        ? swapFirst.swapAmount
                        : swapSecond.swapAmount;

                tempChartSwaps.push({
                    isOthers: false,
                    firstPoolAddress: swapFirst.pool,
                    secondPoolAddress: swapSecond.pool,
                    percentage: bnum(swapValue)
                        .div(inputValue)
                        .times(100)
                        .dp(2, BigNumber.ROUND_HALF_EVEN)
                        .toNumber(),
                    noPools: 2,
                });
            }
        });

        let totalPercentage = 0;

        tempChartSwaps.forEach((value, index) => {
            if (index === 0 || index === 1 || index === 2) {
                result.swaps.push(value);
                result.noPools += value.noPools;
            } else {
                others.percentage += value.percentage;
                result.noPools += 1;
            }

            totalPercentage += value.percentage;
        });

        if (others.percentage > 0) {
            result.swaps.push(others);
        }

        if (method === SwapMethods.EXACT_IN) {
            result.inputPriceValue = inputValue;
            result.outputPriceValue = totalValue;
        }

        if (method === SwapMethods.EXACT_OUT) {
            result.inputPriceValue = totalValue;
            result.outputPriceValue = inputValue;
        }

        if (totalPercentage !== 100) {
            console.log(totalPercentage);
            console.error('Total Percentage Unexpected Value');
        }

        this.tradeCompositionData = result;
    }

    @action async refreshSwapFormPreviewEAI(amount: string) {
        this.inputs.swapMethod = SwapMethods.EXACT_IN;
        this.inputs.inputAmount = amount;

        const inputStatus = this.validateSwapValue(amount);

        if (inputStatus === InputValidationStatus.VALID) {
            await this.refreshExactAmountInPreview();
        } else {
            this.refreshInvalidInputAmount(amount, inputStatus);
        }
    }

    @action async refreshSwapFormPreviewEAO(amount: string) {
        this.inputs.swapMethod = SwapMethods.EXACT_OUT;
        this.inputs.outputAmount = amount;

        const inputStatus = this.validateSwapValue(amount);

        if (inputStatus === InputValidationStatus.VALID) {
            await this.refreshExactAmountOutPreview();
        } else {
            this.refreshInvalidOutputAmount(amount, inputStatus);
        }
    }

    @action async refreshSwapFormPreview(
        amount: string,
        swapMethod: SwapMethods
    ) {
        if (swapMethod === SwapMethods.EXACT_IN) {
            this.refreshSwapFormPreviewEAI(amount);
        } else if (swapMethod === SwapMethods.EXACT_OUT) {
            this.refreshSwapFormPreviewEAO(amount);
        } else {
            throw new Error('Invalid swap method specified');
        }
    }

    @action clearTradeComposition() {
        this.resetTradeComposition();
    }

    isValidInput(value: string): boolean {
        return (
            this.getNumberInputValidationStatus(value) ===
            InputValidationStatus.VALID
        );
    }

    findSwapObjection(
        value: BigNumber,
        account: string | undefined,
        normalizedBalance: BigNumber
    ): SwapObjection {
        console.log('swapObjection', {
            value,
            account,
            normalizedBalance,
        });
        // Check for insufficient balance if user logged in
        if (account && value.gt(normalizedBalance)) {
            return SwapObjection.INSUFFICIENT_BALANCE;
        }

        return SwapObjection.NONE;
    }

    validateSwapValue(value: string): InputValidationStatus {
        return this.getNumberInputValidationStatus(value);
    }

    getNumberInputValidationStatus(
        value: string,
        options?: {
            limitDigits?: boolean;
        }
    ): InputValidationStatus {
        if (value.substr(0, 1) === '.') {
            value = '0' + value;
        }

        if (ValidationRules.isEmpty(value)) {
            return InputValidationStatus.EMPTY;
        }

        if (!ValidationRules.isFloat(value)) {
            return InputValidationStatus.NOT_FLOAT;
        }

        if (parseFloat(value).toString() === '0') {
            return InputValidationStatus.ZERO;
        }

        if (!ValidationRules.isPositive(value)) {
            return InputValidationStatus.NEGATIVE;
        }

        if (options && options.limitDigits) {
            // restrict to 2 decimal places
            const acceptableValues = [/^$/, /^\d{1,2}$/, /^\d{0,2}\.\d{0,2}$/];
            // if its within accepted decimal limit, update the input state
            if (!acceptableValues.some(a => a.test(value))) {
                return InputValidationStatus.MAX_DIGITS_EXCEEDED;
            }
        }

        return InputValidationStatus.VALID;
    }

    resetTradeComposition() {
        this.tradeCompositionData = {
            validSwap: false,
            inputPriceValue: bnum(0),
            outputPriceValue: bnum(0),
            swaps: [],
        };
    }

    @action updateSelectedTokenMetaData(account) {
        console.log(`[SwapFormStore] updateSelectedTokenMetaData()`);
        if (
            this.inputToken.address !== 'unknown' &&
            !isEmpty(this.inputToken.address)
        )
            this.setSelectedInputTokenMetaData(
                this.inputToken.address,
                account
            );

        if (
            this.outputToken.address !== 'unknown' &&
            !isEmpty(this.outputToken.address)
        )
            this.setSelectedOutputTokenMetaData(
                this.outputToken.address,
                account
            );
    }

    // Fetches and sets the input token metaData.
    // Fetch will try stored whitelisted info and revert to on-chain if not available
    // Also loads pool info for token
    @action setSelectedInputTokenMetaData = async (
        inputTokenAddress: string,
        account: string
    ) => {
        this.inputToken.address = inputTokenAddress;
        this.inputToken.iconAddress = 'unknown';

        const {
            contractMetadataStore,
            assetOptionsStore,
            tokenStore,
        } = this.rootStore;

        const filteredWhitelistedTokens = contractMetadataStore.getFilteredTokenMetadata(
            inputTokenAddress
        );

        if (filteredWhitelistedTokens.length > 0) {
            this.inputToken.symbol = filteredWhitelistedTokens[0].symbol;
            this.inputToken.decimals = filteredWhitelistedTokens[0].decimals;
            this.inputToken.precision = filteredWhitelistedTokens[0].precision;
            this.inputToken.iconAddress =
                filteredWhitelistedTokens[0].iconAddress;

            const userBalances = tokenStore.getAccountBalances(
                filteredWhitelistedTokens,
                account
            );

            let balanceBn = userBalances[inputTokenAddress]
                ? bnum(userBalances[inputTokenAddress])
                : bnum(0);

            const userBalance = formatBalanceTruncated(
                balanceBn,
                filteredWhitelistedTokens[0].decimals,
                filteredWhitelistedTokens[0].precision,
                20
            );

            const proxyAddress = contractMetadataStore.getProxyAddress();
            const userAllowance = tokenStore.getAllowance(
                inputTokenAddress,
                account,
                proxyAddress
            );
            this.inputToken.allowance = userAllowance;
            this.inputToken.balanceBn = balanceBn;
            this.inputToken.balanceFormatted = userBalance;
        } else {
            const assetOptions = assetOptionsStore.tokenAssetData;
            if (assetOptions) {
                this.inputToken.symbol = assetOptions.symbol;
                this.inputToken.iconAddress = assetOptions.iconAddress;
                this.inputToken.balanceFormatted = assetOptions.userBalance;
                this.inputToken.decimals = assetOptions.decimals;
                this.inputToken.precision = 4;
                this.inputToken.allowance = assetOptions.allowance;
            }
        }

        console.log(`[SwapForm] InputToken`, this.inputToken);
    };

    @action setSelectedInputTokenAddress = async (
        inputTokenAddress: string,
        account: string
    ) => {
        console.log(
            `[SwapFormStore] setSelectedInputTokenAddress: ${account} ${inputTokenAddress}`
        );

        try {
            if (
                inputTokenAddress === EtherKey &&
                this.outputToken.address === EtherKey
            ) {
                this.setErrorMessage('Please Select Alternative Pair');
                this.setValidSwap(false);
                this.resetTradeComposition();
                return;
            }

            const { poolStore, sorStore } = this.rootStore;

            this.inputToken.address = inputTokenAddress;
            localStorage.setItem('inputToken', inputTokenAddress);
            this.account = account;
            console.log(
                `[SwapFormStore] fetching Token Pairs: ${inputTokenAddress}`
            );
            // Uses SOR & AllPools to retrieve all pairs for address, used for Asset Picker
            poolStore.fetchAndSetTokenPairs(inputTokenAddress);
            // This uses SOR to get paths between in/out tokens. Quite intensive so loaded ASAP to be ready.
            // Required for when asset picker selects new tokens
            sorStore.fetchPathData(inputTokenAddress, this.outputToken.address);
        } catch (err) {
            this.inputToken = {
                address: inputTokenAddress,
                symbol: 'unknown',
                decimals: 18,
                iconAddress: 'unknown',
                precision: 4,
                balanceFormatted: '0.00',
                balanceBn: bnum(0),
                allowance: undefined,
            };
            this.setErrorMessage(err.message);
        }
    };

    // Fetches and sets the input token metaData.
    // Fetch will try stored whitelisted info and revert to on-chain if not available
    // Also loads pool info for token
    @action setSelectedOutputTokenMetaData = async (
        outputTokenAddress: string,
        account: string
    ) => {
        this.outputToken.address = outputTokenAddress;
        this.outputToken.iconAddress = 'unknown';

        const {
            contractMetadataStore,
            assetOptionsStore,
            tokenStore,
        } = this.rootStore;

        const filteredWhitelistedTokens = contractMetadataStore.getFilteredTokenMetadata(
            outputTokenAddress
        );
        if (filteredWhitelistedTokens.length > 0) {
            this.outputToken.symbol = filteredWhitelistedTokens[0].symbol;
            this.outputToken.decimals = filteredWhitelistedTokens[0].decimals;
            this.outputToken.precision = filteredWhitelistedTokens[0].precision;
            this.outputToken.iconAddress =
                filteredWhitelistedTokens[0].iconAddress;

            const userBalances = tokenStore.getAccountBalances(
                filteredWhitelistedTokens,
                account
            );

            let balanceBn = userBalances[outputTokenAddress]
                ? bnum(userBalances[outputTokenAddress])
                : bnum(0);

            const userBalance = formatBalanceTruncated(
                balanceBn,
                filteredWhitelistedTokens[0].decimals,
                filteredWhitelistedTokens[0].precision,
                20
            );
            const proxyAddress = contractMetadataStore.getProxyAddress();
            const userAllowance = tokenStore.getAllowance(
                outputTokenAddress,
                account,
                proxyAddress
            );
            this.outputToken.allowance = userAllowance;
            this.outputToken.balanceBn = balanceBn;
            this.outputToken.balanceFormatted = userBalance;
        } else {
            const assetOptions = assetOptionsStore.tokenAssetData;
            if (assetOptions) {
                this.outputToken.symbol = assetOptions.symbol;
                this.outputToken.iconAddress = assetOptions.iconAddress;
                this.outputToken.balanceFormatted = assetOptions.userBalance;
                this.outputToken.decimals = assetOptions.decimals;
                this.outputToken.precision = 4;
                this.outputToken.allowance = assetOptions.allowance;
            }
        }
    };

    @action setSelectedOutputTokenAddress = async (
        outputTokenAddress: string,
        account: string
    ) => {
        console.log(
            `[SwapFormStore] setSelectedOutputToken: ${account} ${outputTokenAddress}`
        );

        try {
            if (
                outputTokenAddress === EtherKey &&
                this.inputToken.address === EtherKey
            ) {
                this.setErrorMessage('Please Select Alternative Pair');
                this.setValidSwap(false);
                this.resetTradeComposition();
                return;
            }

            const { poolStore, sorStore } = this.rootStore;

            this.outputToken.address = outputTokenAddress;
            localStorage.setItem('outputToken', outputTokenAddress);
            this.account = account;
            console.log(
                `[SwapFormStore] fetching Token Pairs: ${outputTokenAddress}`
            );
            poolStore.fetchAndSetTokenPairs(outputTokenAddress);
            // Required for when asset picker selects new tokens
            sorStore.fetchPathData(this.inputToken.address, outputTokenAddress);
        } catch (err) {
            this.outputToken = {
                address: outputTokenAddress,
                symbol: 'unknown',
                decimals: 18,
                iconAddress: 'unknown',
                precision: 4,
                balanceFormatted: '0.00',
                balanceBn: bnum(0),
                allowance: undefined,
            };

            this.setErrorMessage(err.message);
        }
    };
}<|MERGE_RESOLUTION|>--- conflicted
+++ resolved
@@ -415,20 +415,8 @@
         return inputValue;
     }
 
-<<<<<<< HEAD
     @action async switchInputOutputValues() {
         this.showLoader = true;
-=======
-    @action switchInputOutputValues() {
-        [this.inputToken, this.outputToken] = [
-            this.outputToken,
-            this.inputToken,
-        ];
-        [this.inputs.inputAmount, this.inputs.outputAmount] = [
-            this.inputs.outputAmount,
-            this.inputs.inputAmount,
-        ];
->>>>>>> 22ea3120
         this.switchSwapMethod();
 
         const oldOutputToken = this.outputToken;
